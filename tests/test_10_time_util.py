#!/usr/bin/env python

import calendar
import datetime
import time
from saml2.time_util import f_quotient, modulo, parse_duration, add_duration
from saml2.time_util import str_to_time, instant, valid, in_a_while
from saml2.time_util import before, after, not_before, not_on_or_after

def test_f_quotient():
    assert f_quotient(-1,3) == -1
    assert f_quotient(0,3) == 0
    assert f_quotient(1,3) == 0
    assert f_quotient(2,3) == 0
    assert f_quotient(3,3) == 1
    assert f_quotient(3.123,3) == 1

def test_modulo():
    assert modulo(-1,3) == 2
    assert modulo(0,3) == 0
    assert modulo(1,3) == 1
    assert modulo(2,3) == 2
    assert modulo(3,3) == 0
    x = 3.123
    assert modulo(3.123,3) == x - 3

def test_f_quotient_2():
    assert f_quotient(0, 1, 13) == -1
    for i in range(1,13):
        assert f_quotient(i, 1, 13) == 0
    assert f_quotient(13, 1, 13) == 1
    assert f_quotient(13.123, 1, 13) == 1

def test_modulo_2():
    assert modulo(0, 1, 13) == 12
    for i in range(1,13):
        assert modulo(i, 1, 13) == i
    assert modulo(13, 1, 13) == 1
    #x = 0.123
    #assert modulo(13+x, 1, 13) == 1+x

def test_parse_duration():
    (sign, d) = parse_duration("P1Y3M5DT7H10M3.3S")
    assert sign == "+"
    assert d['tm_sec'] == 3.3
    assert d['tm_mon'] == 3
    assert d['tm_hour'] == 7
    assert d['tm_mday'] == 5
    assert d['tm_year'] == 1
    assert d['tm_min'] == 10
    
def test_add_duration_1():
    #2000-01-12T12:13:14Z	P1Y3M5DT7H10M3S	2001-04-17T19:23:17Z    
    t = add_duration(str_to_time("2000-01-12T12:13:14Z"), "P1Y3M5DT7H10M3S")
    assert t.tm_year == 2001
    assert t.tm_mon == 4
    assert t.tm_mday == 17
    assert t.tm_hour == 19
    assert t.tm_min == 23
    assert t.tm_sec == 17
    
def test_add_duration_2():
    #2000-01-12 PT33H   2000-01-13
    t = add_duration(str_to_time("2000-01-12T00:00:00Z"),"PT33H")
    assert t.tm_year == 2000
    assert t.tm_mon == 1
    assert t.tm_mday == 14
    assert t.tm_hour == 9
    assert t.tm_min == 0
    assert t.tm_sec == 0
    
def test_str_to_time():
<<<<<<< HEAD
    assert 947635200 == calendar.timegm(str_to_time("2000-01-12T00:00:00Z"))
=======
    import calendar
    t = calendar.timegm(str_to_time("2000-01-12T00:00:00Z"))
    #TODO: Find all instances of time.mktime(.....)
    #t = time.mktime(str_to_time("2000-01-12T00:00:00Z"))
    #assert t == 947631600.0
    #TODO: add something to show how this time was arrived at
    # do this as an external method in the 
    assert t == 947635200
>>>>>>> c36a9a7d
    
def test_instant():
    inst = str_to_time(instant())
    now = time.gmtime()

    assert now >= inst
    
def test_valid():
    assert valid("2000-01-12T00:00:00Z") == False
    current_year = datetime.datetime.today().year
    assert valid("%d-01-12T00:00:00Z" % (current_year + 1)) == True
    this_instance = instant()
    time.sleep(1)
    assert valid(this_instance) == False # unless on a very fast machine :-)
    soon = in_a_while(seconds=10)
    assert valid(soon) == True
    
def test_timeout():
    soon = in_a_while(seconds=1)
    time.sleep(2)
    assert valid(soon) == False


def test_before():
    current_year = datetime.datetime.today().year
    assert before("%d-01-01T00:00:00Z" % (current_year - 1)) == True
    assert before("%d-01-01T00:00:00Z" % (current_year + 1)) == False


def test_after():
    current_year = datetime.datetime.today().year
    assert after("%d-01-01T00:00:00Z" % (current_year + 1)) == True
    assert after("%d-01-01T00:00:00Z" % (current_year - 1)) == False


def test_not_before():
    current_year = datetime.datetime.today().year
    assert not_before("%d-01-01T00:00:00Z" % (current_year + 1)) == True
    assert not_before("%d-01-01T00:00:00Z" % (current_year - 1)) == False


def test_not_on_or_after():
    current_year = datetime.datetime.today().year
    assert not_on_or_after("%d-01-01T00:00:00Z" % (current_year + 1)) == True
    assert not_on_or_after("%d-01-01T00:00:00Z" % (current_year - 1)) == False<|MERGE_RESOLUTION|>--- conflicted
+++ resolved
@@ -70,10 +70,6 @@
     assert t.tm_sec == 0
     
 def test_str_to_time():
-<<<<<<< HEAD
-    assert 947635200 == calendar.timegm(str_to_time("2000-01-12T00:00:00Z"))
-=======
-    import calendar
     t = calendar.timegm(str_to_time("2000-01-12T00:00:00Z"))
     #TODO: Find all instances of time.mktime(.....)
     #t = time.mktime(str_to_time("2000-01-12T00:00:00Z"))
@@ -81,8 +77,7 @@
     #TODO: add something to show how this time was arrived at
     # do this as an external method in the 
     assert t == 947635200
->>>>>>> c36a9a7d
-    
+
 def test_instant():
     inst = str_to_time(instant())
     now = time.gmtime()
